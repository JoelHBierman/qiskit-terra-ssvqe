--- conflicted
+++ resolved
@@ -16,44 +16,19 @@
 # =============================================================================
 
 from .quantum_algorithm import QuantumAlgorithm
-<<<<<<< HEAD
-from .adaptive import VQE, QAOA, QSVMVariational, QGAN
-=======
-from .adaptive import VQE, QAOA, VQC
->>>>>>> 24decd26
+from .adaptive import VQE, QAOA, VQC, QGAN
 from .classical import ExactEigensolver, ExactLSsolver, SVM_Classical
 from .many_sample import EOH, QSVM
 from .single_sample import Grover, IQPE, QPE, AmplitudeEstimation, Simon, \
     DeutschJozsa, BernsteinVazirani, HHL, Shor
 
 
-<<<<<<< HEAD
-__all__ = ['QuantumAlgorithm',
-           'VQE',
-           'QAOA',
-           'QSVMVariational',
-           'QGAN',
-           'ExactEigensolver',
-           'ExactLSsolver',
-           'SVM_Classical',
-           'EOH',
-           'QSVMKernel',
-           'Grover',
-           'IQPE',
-           'QPE',
-           'AmplitudeEstimation',
-           'Simon',
-           'DeutschJozsa',
-           'BernsteinVazirani',
-           'HHL',
-           'Shor'
-           ]
-=======
 __all__ = [
     'QuantumAlgorithm',
     'VQE',
     'QAOA',
     'VQC',
+    'QGAN',
     'ExactEigensolver',
     'ExactLSsolver',
     'SVM_Classical',
@@ -69,7 +44,6 @@
     'HHL',
     'Shor',
 ]
->>>>>>> 24decd26
 
 try:
     from .classical import CPLEX_Ising
